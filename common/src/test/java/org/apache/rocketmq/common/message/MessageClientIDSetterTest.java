--- conflicted
+++ resolved
@@ -34,17 +34,4 @@
         assertThat(MessageClientIDSetter.getIPStrFromID(ipv6HostMsgId)).isEqualTo(v6Ip);
     }
 
-<<<<<<< HEAD
-    @Test
-    public void testGetNearlyTimeFromID() {
-        String ipv4HostMsgId = "C0A803CA00002A9F0000000000031367";
-        String ipv6HostMsgId = "24084004018081003FAA1DDE2B3F898A00002A9F0000000000000CA0";
-        Calendar cal = Calendar.getInstance();
-        cal.set(2019, Calendar.OCTOBER, 1);
-        Date date = cal.getTime();
-        assertThat(MessageClientIDSetter.getNearlyTimeFromID(ipv4HostMsgId)).isCloseTo(date, 24*60*60*1000);
-        assertThat(MessageClientIDSetter.getNearlyTimeFromID(ipv6HostMsgId)).isCloseTo(date, 24*60*60*1000);
-    }
-=======
->>>>>>> 7c469fe9
 }