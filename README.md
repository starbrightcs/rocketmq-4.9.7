## Apache RocketMQ 
[![Build Status](https://travis-ci.org/apache/rocketmq.svg?branch=master)](https://travis-ci.org/apache/rocketmq) [![Coverage Status](https://coveralls.io/repos/github/apache/rocketmq/badge.svg?branch=master)](https://coveralls.io/github/apache/rocketmq?branch=master)
[![CodeCov](https://codecov.io/gh/apache/rocketmq/branch/master/graph/badge.svg)](https://codecov.io/gh/apache/rocketmq)
[![Maven Central](https://maven-badges.herokuapp.com/maven-central/org.apache.rocketmq/rocketmq-all/badge.svg)](http://search.maven.org/#search%7Cga%7C1%7Corg.apache.rocketmq)
[![GitHub release](https://img.shields.io/badge/release-download-orange.svg)](https://rocketmq.apache.org/dowloading/releases)
[![License](https://img.shields.io/badge/license-Apache%202-4EB1BA.svg)](https://www.apache.org/licenses/LICENSE-2.0.html)
[![Average time to resolve an issue](http://isitmaintained.com/badge/resolution/apache/rocketmq.svg)](http://isitmaintained.com/project/apache/rocketmq "Average time to resolve an issue")
[![Percentage of issues still open](http://isitmaintained.com/badge/open/apache/rocketmq.svg)](http://isitmaintained.com/project/apache/rocketmq "Percentage of issues still open")
[![Twitter Follow](https://img.shields.io/twitter/follow/ApacheRocketMQ?style=social)](https://twitter.com/intent/follow?screen_name=ApacheRocketMQ)

**[Apache RocketMQ](https://rocketmq.apache.org) is a distributed messaging and streaming platform with low latency, high performance and reliability, trillion-level capacity and flexible scalability.**


It offers a variety of features:

* Messaging patterns including publish/subscribe, request/reply and streaming
* Financial grade transactional message
* Built-in fault tolerance and high availability configuration options base on [DLedger](https://github.com/openmessaging/openmessaging-storage-dledger)
* Built-in message tracing capability, also support opentracing
* Versatile big-data and streaming ecosystem integration
* Message retroactivity by time or offset
* Reliable FIFO and strict ordered messaging in the same queue
* Efficient pull and push consumption model
* Million-level message accumulation capacity in a single queue
* Multiple messaging protocols like gRPC, MQTT, JMS and OpenMessaging
* Flexible distributed scale-out deployment architecture
* Lightning-fast batch message exchange system
* Various message filter mechanics such as SQL and Tag
* Docker images for isolated testing and cloud isolated clusters
* Feature-rich administrative dashboard for configuration, metrics and monitoring
* Authentication and authorization
* Free open source connectors, for both sources and sinks
* Lightweight real-time computing
----------

## Apache RocketMQ Community
* [RocketMQ Streams](https://github.com/apache/rocketmq-streams): A lightweight stream computing engine based on RocketMQ.
<<<<<<< HEAD
* [RocketMQ Flink](https://github.com/apache/rocketmq-flink): The RocketMQ connector of Flink that supports source and sink connector in data stream and Table.
* [RocketMQ Client CPP](https://github.com/apache/rocketmq-client-cpp): RocketMQ CPP Client.
* [RocketMQ Client Go](https://github.com/apache/rocketmq-client-go): RocketMQ Go Client.
=======
* [RocketMQ Flink](https://github.com/apache/rocketmq-flink): The RocketMQ connector of Flink that supports source and sink connector in data stream and Table. 
* [RocketMQ Client CPP](https://github.com/apache/rocketmq-client-cpp)
* [RocketMQ Client Go](https://github.com/apache/rocketmq-client-go)
>>>>>>> 9445b788
* [RocketMQ Client Python](https://github.com/apache/rocketmq-client-python)
* [RocketMQ Client Nodejs](https://github.com/apache/rocketmq-client-nodejs)
* [RocketMQ Spring](https://github.com/apache/rocketmq-spring)
* [RocketMQ Exporter](https://github.com/apache/rocketmq-exporter)
<<<<<<< HEAD
* [RocketMQ Operator](https://github.com/apache/rocketmq-operator): Provides a way to run an RocketMQ cluster on Kubernetes.
* [RocketMQ Docker](https://github.com/apache/rocketmq-docker): The Git repo of the Docker Image for Apache RocketMQ.
* [RocketMQ Dashboard](https://github.com/apache/rocketmq-dashboard): Operation and maintenance console of RocketMQ.
* [RocketMQ Connect](https://github.com/apache/rocketmq-connect): A tool for scalably and reliably streaming data between Apache RocketMQ and other systems.
* [RocketMQ MQTT](https://github.com/apache/rocketmq-mqtt): A new MQTT protocol architecture model, based on which RocketMQ can better support messages from terminals such as IoT devices and Mobile APP.
* [RocketMQ Incubating Community Projects](https://github.com/apache/rocketmq-externals): Apache rocketmq is incubating the ecological project warehouse, including Spark, ES, Beats and other connectors.

=======
* [RocketMQ Operator](https://github.com/apache/rocketmq-operator)
* [RocketMQ Docker](https://github.com/apache/rocketmq-docker)
* [RocketMQ Dashboard](https://github.com/apache/rocketmq-dashboard): Operation and maintenance console of RocketMQ
* [RocketMQ Connect](https://github.com/apache/rocketmq-connect): A tool for scalably and reliably streaming data between Apache RocketMQ and other systems
* [RocketMQ MQTT](https://github.com/apache/rocketmq-mqtt)
* [RocketMQ Incubating Community Projects](https://github.com/apache/rocketmq-externals)
* [rocketmq-site](https://github.com/apache/rocketmq-site)
>>>>>>> 9445b788
----------
## Learn it & Contact us
* Mailing Lists: <https://rocketmq.apache.org/about/contact/>
* Home: <https://rocketmq.apache.org>
* Docs: <https://rocketmq.apache.org/docs/quick-start/>
* Issues: <https://github.com/apache/rocketmq/issues>
* Rips: <https://github.com/apache/rocketmq/wiki/RocketMQ-Improvement-Proposal>
* Ask: <https://stackoverflow.com/questions/tagged/rocketmq>
* Slack: <https://rocketmq-invite-automation.herokuapp.com/>
 

----------



## Contributing
We always welcome new contributions, whether for trivial cleanups, [big new features](https://github.com/apache/rocketmq/wiki/RocketMQ-Improvement-Proposal) or other material rewards, more details see [here](http://rocketmq.apache.org/docs/how-to-contribute/).
 
----------
## License
[Apache License, Version 2.0](http://www.apache.org/licenses/LICENSE-2.0.html) Copyright (C) Apache Software Foundation


----------
## Export Control Notice
This distribution includes cryptographic software. The country in which you currently reside may have
restrictions on the import, possession, use, and/or re-export to another country, of encryption software.
BEFORE using any encryption software, please check your country's laws, regulations and policies concerning
the import, possession, or use, and re-export of encryption software, to see if this is permitted. See
<http://www.wassenaar.org/> for more information.

The U.S. Government Department of Commerce, Bureau of Industry and Security (BIS), has classified this
software as Export Commodity Control Number (ECCN) 5D002.C.1, which includes information security software
using or performing cryptographic functions with asymmetric algorithms. The form and manner of this Apache
Software Foundation distribution makes it eligible for export under the License Exception ENC Technology
Software Unrestricted (TSU) exception (see the BIS Export Administration Regulations, Section 740.13) for
both object code and source code.

The following provides more details on the included cryptographic software:

This software uses Apache Commons Crypto (https://commons.apache.org/proper/commons-crypto/) to
support authentication, and encryption and decryption of data sent across the network between
services.<|MERGE_RESOLUTION|>--- conflicted
+++ resolved
@@ -34,37 +34,21 @@
 ----------
 
 ## Apache RocketMQ Community
-* [RocketMQ Streams](https://github.com/apache/rocketmq-streams): A lightweight stream computing engine based on RocketMQ.
-<<<<<<< HEAD
-* [RocketMQ Flink](https://github.com/apache/rocketmq-flink): The RocketMQ connector of Flink that supports source and sink connector in data stream and Table.
-* [RocketMQ Client CPP](https://github.com/apache/rocketmq-client-cpp): RocketMQ CPP Client.
-* [RocketMQ Client Go](https://github.com/apache/rocketmq-client-go): RocketMQ Go Client.
-=======
-* [RocketMQ Flink](https://github.com/apache/rocketmq-flink): The RocketMQ connector of Flink that supports source and sink connector in data stream and Table. 
-* [RocketMQ Client CPP](https://github.com/apache/rocketmq-client-cpp)
-* [RocketMQ Client Go](https://github.com/apache/rocketmq-client-go)
->>>>>>> 9445b788
-* [RocketMQ Client Python](https://github.com/apache/rocketmq-client-python)
-* [RocketMQ Client Nodejs](https://github.com/apache/rocketmq-client-nodejs)
-* [RocketMQ Spring](https://github.com/apache/rocketmq-spring)
-* [RocketMQ Exporter](https://github.com/apache/rocketmq-exporter)
-<<<<<<< HEAD
-* [RocketMQ Operator](https://github.com/apache/rocketmq-operator): Provides a way to run an RocketMQ cluster on Kubernetes.
-* [RocketMQ Docker](https://github.com/apache/rocketmq-docker): The Git repo of the Docker Image for Apache RocketMQ.
-* [RocketMQ Dashboard](https://github.com/apache/rocketmq-dashboard): Operation and maintenance console of RocketMQ.
-* [RocketMQ Connect](https://github.com/apache/rocketmq-connect): A tool for scalably and reliably streaming data between Apache RocketMQ and other systems.
-* [RocketMQ MQTT](https://github.com/apache/rocketmq-mqtt): A new MQTT protocol architecture model, based on which RocketMQ can better support messages from terminals such as IoT devices and Mobile APP.
-* [RocketMQ Incubating Community Projects](https://github.com/apache/rocketmq-externals): Apache rocketmq is incubating the ecological project warehouse, including Spark, ES, Beats and other connectors.
+- RocketMQ Streams: A lightweight stream computing engine based on RocketMQ.
+- RocketMQ Flink: The RocketMQ connector of Flink that supports source and sink connector in data stream and Table.
+- RocketMQ Client CPP: RocketMQ CPP Client.
+- RocketMQ Client Go: RocketMQ Go Client.
+- RocketMQ Client Python
+- RocketMQ Client Nodejs
+- RocketMQ Spring
+- RocketMQ Exporter
+- RocketMQ Operator: Provides a way to run an RocketMQ cluster on Kubernetes.
+- RocketMQ Docker: The Git repo of the Docker Image for Apache RocketMQ.
+- RocketMQ Dashboard: Operation and maintenance console of RocketMQ.
+- RocketMQ Connect: A tool for scalably and reliably streaming data between Apache RocketMQ and other systems.
+- RocketMQ MQTT: A new MQTT protocol architecture model, based on which RocketMQ can better support messages from terminals such as IoT devices and Mobile APP.
+- RocketMQ Incubating Community Projects: Apache rocketmq is incubating the ecological project warehouse, including Spark, ES, Beats and other connectors.
 
-=======
-* [RocketMQ Operator](https://github.com/apache/rocketmq-operator)
-* [RocketMQ Docker](https://github.com/apache/rocketmq-docker)
-* [RocketMQ Dashboard](https://github.com/apache/rocketmq-dashboard): Operation and maintenance console of RocketMQ
-* [RocketMQ Connect](https://github.com/apache/rocketmq-connect): A tool for scalably and reliably streaming data between Apache RocketMQ and other systems
-* [RocketMQ MQTT](https://github.com/apache/rocketmq-mqtt)
-* [RocketMQ Incubating Community Projects](https://github.com/apache/rocketmq-externals)
-* [rocketmq-site](https://github.com/apache/rocketmq-site)
->>>>>>> 9445b788
 ----------
 ## Learn it & Contact us
 * Mailing Lists: <https://rocketmq.apache.org/about/contact/>
